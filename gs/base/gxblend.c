--- conflicted
+++ resolved
@@ -22,11 +22,6 @@
 typedef int art_s32;
 
 #if RAW_DUMP
-<<<<<<< HEAD
-extern unsigned char global_index;
-#endif
-
-=======
 extern unsigned int global_index;
 extern unsigned int clist_band_count;
 #endif
@@ -219,7 +214,6 @@
 
 }
 
->>>>>>> b9bb3352
 void
 art_blend_luminosity_rgb_8(int n_chan, byte *dst, const byte *backdrop,
 			   const byte *src)
@@ -1432,15 +1426,6 @@
     FILE *fid;
     int z,y;
     byte *buff_ptr;
-<<<<<<< HEAD
-
-    buff_ptr = Buffer;
-
-    sprintf(full_file_name,"%d)%s_%dx%dx%d.raw",global_index,filename,width,num_rows,n_chan);
-    fid = fopen(full_file_name,"wb");
-
-    for (z = 0; z < n_chan; ++z) {
-=======
     int max_bands;
 
    /* clist_band_count is incremented at every pdf14putimage */
@@ -1455,7 +1440,6 @@
     fid = fopen(full_file_name,"wb");
 
     for (z = 0; z < max_bands; ++z) {
->>>>>>> b9bb3352
 
         /* grab pointer to the next plane */
 
