--- conflicted
+++ resolved
@@ -3678,12 +3678,7 @@
   /.currentblendmode /.currenttextknockout /.begintransparencytextgroup
   /.endtransparencytextgroup /.begintransparencymaskgroup /.begintransparencymaskimage /.begintransparencypagegroup
   /.endtransparencymask /.image3x /.abortpdf14devicefilter /.setstrokeconstantalpha /.setfillconstantalpha /.setalphaisshape /.currentalphaisshape
-<<<<<<< HEAD
-
-  % Used by our own test suite files
-=======
     % Used by our own test suite files
->>>>>>> 295bcef3
   %/.pushpdf14devicefilter    % transparency-example.ps
   %/.poppdf14devicefilter     % transparency-example.ps
   %/.setstrokeconstantalpha          % transparency-example.ps
