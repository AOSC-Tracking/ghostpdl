--- conflicted
+++ resolved
@@ -916,19 +916,16 @@
 #ifndef MEMENTO_SQUEEZE_BUILD
             gx_monitor_enter(icc_link_cache->lock);	    /* restore the lock */
 #endif
-<<<<<<< HEAD
             /* we will re-test the num_links above while locked to insure */
             /* that some other thread didn't grab the slot and max us out */
             if (retries++ > 10)
                 return false;
-=======
         } else {
             /* Remove the zero ref_count link profile we found.		*/
             /* Even if we remove this link, we may still be maxed out so*/
             /* the outermost 'while' will check to make sure some other	*/
             /* thread did not grab the one we remove.			*/
             gsicc_remove_link(link, cache_mem);
->>>>>>> f0ca2c92
         }
     }
     /* insert an empty link that we will reserve so we can unlock while	*/
