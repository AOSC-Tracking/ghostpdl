--- conflicted
+++ resolved
@@ -1316,23 +1316,6 @@
            then we need to use its backdrop as the backdrop. If
            it was isolated then that back drop was NULL */
         if (buf->saved != NULL && buf->saved->knockout) {
-<<<<<<< HEAD
-            /* For fts_25_2524.pdf and the overlapping Altona
-               file and Bug 702114.  Per the spec, if we
-               have a non-isolated group in a knockout the
-               non-isolated group uses the backdrop of its
-               parent group (the knockout group) as its
-               own backdrop.  Apparently though this is not
-               true if we are constructing a softmask for
-               some reason which is the case with the overlapping
-               groups page in the multi-page Altona file */
-            if (pdev->in_smask_construction)
-                return NULL;
-            else {
-                *is_backdrop = true;
-                return buf->saved;
-            }
-=======
             /* Per the spec, if we have a non-isolated group
                in a knockout group the non-isolated group
                uses the backdrop of its parent group (the knockout group)
@@ -1341,7 +1324,6 @@
                to avoid the double application of the backdrop */
             *is_backdrop = true;
             return buf->saved;
->>>>>>> fa1bc6dc
         }
         /* This should be the non-isolated case where its parent is
            not a knockout */
