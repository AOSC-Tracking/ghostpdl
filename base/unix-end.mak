# Copyright (C) 2001-2019 Artifex Software, Inc.
# All Rights Reserved.
#
# This software is provided AS-IS with no warranty, either express or
# implied.
#
# This software is distributed under license and may not be copied,
# modified or distributed except as expressly authorized under the terms
# of the license contained in the file LICENSE in this distribution.
#
# Refer to licensing information at http://www.artifex.com or contact
# Artifex Software, Inc.,  1305 Grant Avenue - Suite 200, Novato,
# CA 94945, U.S.A., +1(415)492-9861, for further information.
#
# Partial makefile common to all Unix and Desqview/X configurations.
# This is the next-to-last part of the makefile for these configurations.
UNIX_END_MAK=$(GLSRC)unix-end.mak $(TOP_MAKEFILES)
# Define the rule for building standard configurations.
directories: $(UNIX_END_MAK)
	@if test "$(BINDIR)"    != "" -a ! -d $(BINDIR);        then mkdir $(BINDIR);        fi
	@if test "$(GLGENDIR)"  != "" -a ! -d $(GLGENDIR);      then mkdir $(GLGENDIR);      fi
	@if test "$(GLOBJDIR)"  != "" -a ! -d $(GLOBJDIR);      then mkdir $(GLOBJDIR);      fi
	@if test "$(DEVGENDIR)" != "" -a ! -d $(DEVGENDIR);     then mkdir $(DEVGENDIR);     fi
	@if test "$(DEVOBJDIR)" != "" -a ! -d $(DEVOBJDIR);     then mkdir $(DEVOBJDIR);     fi
	@if test "$(AUXDIR)"    != "" -a ! -d $(AUXDIR);        then mkdir $(AUXDIR);        fi
	@if test "$(PSGENDIR)"  != "" -a ! -d $(PSGENDIR);      then mkdir $(PSGENDIR);      fi
	@if test "$(PSGENDIR)"  != "" -a ! -d $(PSGENDIR)/cups; then mkdir $(PSGENDIR)/cups; fi
	@if test "$(PSOBJDIR)"  != "" -a ! -d $(PSOBJDIR);      then mkdir $(PSOBJDIR);      fi


gs: .gssubtarget $(UNIX_END_MAK)
	$(NO_OP)

gpcl6: .pcl6subtarget $(UNIX_END_MAK)
	$(NO_OP)

gpcl6clean: cleansub
	$(NO_OP)

gxps: .xpssubtarget $(UNIX_END_MAK)
	$(NO_OP)

gxpsclean: cleansub
	$(NO_OP)

gpdf: .pdfsubtarget $(UNIX_END_MAK)
	$(NO_OP)

gpdfclean: cleansub
	$(NO_OP)

gpdl: .gpdlsubtarget $(UNIX_END_MAK)
	$(NO_OP)

gpdlclean: .cleansub
	$(NO_OP)

libgs: $(GS_A)
	$(NO_OP)

libgsexe: $(GS_A_XE)
	$(NO_OP)

libgpcl6: $(GPCL_A)
	$(NO_OP)

libgpcl6exe: $(GPCL_A_XE)
	$(NO_OP)

libgxps: $(GXPS_A)
	$(NO_OP)

libgxpsexe: $(GXPS_A_XE)
	$(NO_OP)

libgpdl: $(GPDL_A)
	$(NO_OP)

libgpdlexe: $(GPDL_A_XE)
	$(NO_OP)

# Define a rule for building profiling configurations.
PGDEFS=GENOPT='-DPROFILE' CFLAGS='-pg $(CFLAGS_PROFILE) $(GCFLAGS) $(XCFLAGS)'\
 LDFLAGS='$(XLDFLAGS) -pg' XLIBS='Xt SM ICE Xext X11' GENOPTAUX= \
 CFLAGSAUX='$(CFLAGSAUX_STANDARD) $(GCFLAGSAUX) $(XCFLAGSAUX)'\
 LDFLAGSAUX='$(XLDFLAGSAUX)'

PROFILEMAKEOPTS=$(SUB_MAKE_OPTION) $(PGDEFS) BUILDDIRPREFIX=$(PGDIRPREFIX)

pg:
	$(MAKE) $(PROFILEMAKEOPTS) default

pgclean:
	$(MAKE) $(PROFILEMAKEOPTS) cleansub

gspg:
	$(MAKE) $(PROFILEMAKEOPTS) .gssubtarget

gpcl6pg:
	$(MAKE) $(PROFILEMAKEOPTS) .pcl6subtarget

gpcl6pgclean:
	$(MAKE) $(PROFILEMAKEOPTS) cleansub

gxpspg:
	$(MAKE) $(PROFILEMAKEOPTS) .xpssubtarget

gxpspgclean:
	$(MAKE) $(PROFILEMAKEOPTS) cleansub

gpdfpg:
	$(MAKE) $(PROFILEMAKEOPTS) .pdfsubtarget

gpdfpgclean:
	$(MAKE) $(PROFILEMAKEOPTS) cleansub

gpdlpg:
	$(MAKE) $(PROFILEMAKEOPTS) .gpdlsubtarget

gpdlpgclean:
	$(MAKE) $(PROFILEMAKEOPTS) cleansub

# Define a rule for building debugging configurations.
DEBUGDEFS=GENOPT='-DDEBUG' CFLAGS='$(CFLAGS_DEBUG) $(GCFLAGS) $(XCFLAGS)' \
GENOPTAUX='-DDEBUG_AUX' CFLAGSAUX='$(CFLAGSAUX_DEBUG) $(GCFLAGSAUX) $(XCFLAGSAUX)'

DEBUGMAKEOPTS=$(SUB_MAKE_OPTION) $(DEBUGDEFS) BUILDDIRPREFIX=$(DEBUGDIRPREFIX)

debug:
	$(MAKE) $(DEBUGMAKEOPTS) default

debug-apitest:
	$(MAKE) $(DEBUGMAKEOPTS) apitest

debugclean:
	$(MAKE) $(DEBUGMAKEOPTS) cleansub


gsdebug:
	$(MAKE) $(DEBUGMAKEOPTS) .gssubtarget

gpcl6debug:
	$(MAKE) $(DEBUGMAKEOPTS) .pcl6subtarget

#gpcl6-debug-apitest:
#	$(MAKE) $(DEBUGMAKEOPTS) apitest

gpcl6debugclean:
	$(MAKE) $(DEBUGMAKEOPTS) cleansub

gxpsdebug:
	$(MAKE) $(DEBUGMAKEOPTS) .xpssubtarget

#gpcl6-debug-apitest:
#	$(MAKE) $(DEBUGMAKEOPTS) apitest

gxpsdebugclean:
	$(MAKE) $(DEBUGMAKEOPTS) cleansub

gpdfdebug:
	$(MAKE) $(DEBUGMAKEOPTS) .pdfsubtarget

gpdlfdebugclean:
	$(MAKE) $(DEBUGMAKEOPTS) cleansub

gpdldebug:
	$(MAKE) $(DEBUGMAKEOPTS) .gpdlsubtarget

#gpcl6-debug-apitest:
#	$(MAKE) $(DEBUGMAKEOPTS) apitest

gpdldebugclean:
	$(MAKE) $(DEBUGMAKEOPTS) cleansub


libgsdebug:
	$(MAKE) $(DEBUGMAKEOPTS) libgs

libgpcl6debug:
	$(MAKE) $(DEBUGMAKEOPTS) libgpcl6


libgxpsdebug:
	$(MAKE) $(DEBUGMAKEOPTS) libgxps

libgpdldebug:
	$(MAKE) $(DEBUGMAKEOPTS) libgpdl

# Define a rule for building memento configurations.
MEMENTODEFS=GENOPT='-DMEMENTO -DDEBUG' \
 CFLAGS='$(CFLAGS_DEBUG) $(GCFLAGS) $(XCFLAGS)'\
 BUILDDIRPREFIX=$(MEMENTODIRPREFIX) GENOPTAUX='-DMEMENTO' \
 CFLAGSAUX='$(CFLAGSAUX_DEBUG) $(GCFLAGSAUX) $(XCFLAGSAUX)'

MEMENTOMAKEOPTS=$(SUB_MAKE_OPTION) $(MEMENTODEFS)

memento:
	$(MAKE) $(MEMENTOMAKEOPTS) default

gsmemento:
	$(MAKE) $(MEMENTOMAKEOPTS) .gssubtarget

gpcl6memento:
	$(MAKE) $(MEMENTOMAKEOPTS) .pcl6subtarget

gxpsmemento:
	$(MAKE) $(MEMENTOMAKEOPTS) .xpssubtarget

gpdfmemento:
	$(MAKE) $(MEMENTOMAKEOPTS) .pdfsubtarget

gpdlmemento:
	$(MAKE) $(MEMENTOMAKEOPTS) .gpdlsubtarget

mementoclean:
	$(MAKE) $(MEMENTOMAKEOPTS) cleansub

# Define a rule for building memento configurations with valgrind
MEMENTOVGDEFS=GENOPT='-DMEMENTO -DDEBUG -DPACIFY_VALGRIND -DHAVE_VALGRIND'\
 CFLAGS='$(CFLAGS_DEBUG) $(GCFLAGS) $(XCFLAGS)'\
 BUILDDIRPREFIX=$(MEMENTODIRPREFIX) GENOPTAUX='-DMEMENTO'\
 CFLAGSAUX='$(CFLAGSAUX_DEBUG) $(GCFLAGSAUX) $(XCFLAGSAUX)'\
 BAND_LIST_STORAGE=memory

MEMENTOVGMAKEOPTS=$(SUB_MAKE_OPTION) $(MEMENTOVGDEFS)

mementovg:
	$(MAKE) $(MEMENTOVGMAKEOPTS) default

gsmementovg:
	$(MAKE) $(MEMENTOVGMAKEOPTS) .gssubtarget

gpcl6mementovg:
	$(MAKE) $(MEMENTOVGMAKEOPTS) .pcl6subtarget

gxpsmementovg:
	$(MAKE) $(MEMENTOVGMAKEOPTS) .xpssubtarget

gpdlmementovg:
	$(MAKE) $(MEMENTOVGMAKEOPTS) .gpdlsubtarget

mementovgclean:
	$(MAKE) $(MEMENTOVGMAKEOPTS) cleansub

gpcl6_gxps_clean: gpcl6clean gxpsclean
	$(NO_OP)

# Define rules for building address sanitizer configurations.
SANITIZEDEFS=GENOPT='-DDEBUG' \
 CFLAGS='$(CFLAGS_DEBUG) $(CFLAGS_SANITIZE) $(GCFLAGS) $(XCFLAGS)'\
 LDFLAGS='$(LDFLAGS) $(LDFLAGS_SANITIZE)' \
 BUILDDIRPREFIX=$(SANITIZEDIRPREFIX)

SANITIZEMAKEOPTS=$(SUB_MAKE_OPTION) $(SANITIZEDEFS)

sanitize:
	$(MAKE) $(SANITIZEMAKEOPTS) default

gssanitize:
	$(MAKE) $(SANITIZEMAKEOPTS) .gssubtarget

gpcl6sanitize:
	$(MAKE) $(SANITIZEMAKEOPTS) .pcl6subtarget

gxpssanitize:
	$(MAKE) $(SANITIZEMAKEOPTS) .xpssubtarget

<<<<<<< HEAD
gpdfsanitize:
	$(MAKE) $(SANITIZEMAKEOPTS) .pdfsubtarget
=======
gpdlsanitize:
	$(MAKE) $(SANITIZEMAKEOPTS) .gpdlsubtarget
>>>>>>> 0e0981f8

sanitizeclean:
	$(MAKE) $(SANITIZEMAKEOPTS) cleansub

# Define a rule for building release configurations with valgrind
VGDEFS=GENOPT='-DPACIFY_VALGRIND -DHAVE_VALGRIND' \
 CFLAGS='$(GCFLAGS) $(XCFLAGS)'\
 CFLAGSAUX='$(CFLAGSAUX) $(GCFLAGSAUX) $(XCFLAGSAUX)'\
 BAND_LIST_STORAGE=memory

VGMAKEOPTS=$(SUB_MAKE_OPTION) $(VGDEFS)

vg:
	$(MAKE) $(VGMAKEOPTS) default

gsvg:
	$(MAKE) $(VGMAKEOPTS) .gssubtarget

gpcl6vg:
	$(MAKE) $(VGMAKEOPTS) .pcl6subtarget

gxpsvg:
	$(MAKE) $(VGMAKEOPTS) .xpssubtarget

gpdlvg:
	$(MAKE) $(VGMAKEOPTS) .gpdlsubtarget

vgclean:
	$(MAKE) $(VGMAKEOPTS) cleansub

# Define a rule for building debugging configurations.
DEBUGVGDEFS=GENOPT='-DDEBUG -DPACIFY_VALGRIND -DHAVE_VALGRIND'\
 CFLAGS='$(CFLAGS_DEBUG) $(GCFLAGS) $(XCFLAGS)'\
 GENOPTAUXVG='-DDEBUG_AUX'\
 CFLAGSAUX='$(CFLAGSAUX_DEBUG) $(GCFLAGSAUX) $(XCFLAGSAUX)'\
 BAND_LIST_STORAGE=memory

DEBUGVGMAKEOPTS=$(SUB_MAKE_OPTION) $(DEBUGVGDEFS) BUILDDIRPREFIX=$(DEBUGDIRPREFIX)

debugvg:
	$(MAKE) $(DEBUGVGMAKEOPTS) default

gsdebugvg:
	$(MAKE) $(DEBUGVGMAKEOPTS) .gssubtarget

gpcl6debugvg:
	$(MAKE) $(DEBUGVGMAKEOPTS) .pcl6subtarget

gxpsdebugvg:
	$(MAKE) $(DEBUGVGMAKEOPTS) .xpssubtarget

gpdldebugvg:
	$(MAKE) $(DEBUGVGMAKEOPTS) .gpdlsubtarget

debugvgclean:
	$(MAKE) $(DEBUGVGMAKEOPTS) cleansub

# Emacs tags maintenance.

TAGS:
	etags -t $(GLSRC)*.[ch] $(PSSRC)*.[ch]<|MERGE_RESOLUTION|>--- conflicted
+++ resolved
@@ -265,13 +265,11 @@
 gxpssanitize:
 	$(MAKE) $(SANITIZEMAKEOPTS) .xpssubtarget
 
-<<<<<<< HEAD
 gpdfsanitize:
 	$(MAKE) $(SANITIZEMAKEOPTS) .pdfsubtarget
-=======
+
 gpdlsanitize:
 	$(MAKE) $(SANITIZEMAKEOPTS) .gpdlsubtarget
->>>>>>> 0e0981f8
 
 sanitizeclean:
 	$(MAKE) $(SANITIZEMAKEOPTS) cleansub
